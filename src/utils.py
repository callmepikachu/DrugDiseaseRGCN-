"""
工具函数
"""

import os
import random
import numpy as np
import torch
import torch.nn.functional as F
import yaml
from typing import Dict, Any, Tuple, List
import pandas as pd
from sklearn.model_selection import train_test_split
from sklearn.metrics import roc_auc_score, average_precision_score, precision_score, recall_score
import logging


def set_seed(seed: int):
    """设置随机种子"""
    random.seed(seed)
    np.random.seed(seed)
    torch.manual_seed(seed)
    torch.cuda.manual_seed(seed)
    torch.cuda.manual_seed_all(seed)
    torch.backends.cudnn.deterministic = True
    torch.backends.cudnn.benchmark = False


def load_config(config_path: str) -> Dict[str, Any]:
    """加载配置文件"""
    with open(config_path, 'r', encoding='utf-8') as f:
        config = yaml.safe_load(f)
    return config


def setup_logging(log_dir: str, experiment_name: str) -> logging.Logger:
    """设置日志"""
    os.makedirs(log_dir, exist_ok=True)
    
    log_file = os.path.join(log_dir, f"{experiment_name}.log")
    
    logging.basicConfig(
        level=logging.INFO,
        format='%(asctime)s - %(name)s - %(levelname)s - %(message)s',
        handlers=[
            logging.FileHandler(log_file),
            logging.StreamHandler()
        ]
    )
    
    logger = logging.getLogger(experiment_name)
    return logger


def get_device(device_config: str) -> torch.device:
    """获取设备"""
    if device_config == "auto":
        device = torch.device("cuda" if torch.cuda.is_available() else "cpu")
    else:
        device = torch.device(device_config)
    
    return device


def clip_loss(
    drug_embeddings: torch.Tensor,      # [N, D] - N个药物的嵌入
    disease_embeddings: torch.Tensor,   # [M, D] - M个疾病的嵌入
    temperature: float = 0.07           # Temperature parameter
) -> torch.Tensor:
    """
    计算 CLIP 风格的对称对比损失 (InfoNCE)。
    假设 drug_embeddings 和 disease_embeddings 是成对对齐的，
    即 drug_embeddings[i] 与 disease_embeddings[i] 是正样本对。
    """
    device = drug_embeddings.device

    # 1. L2 归一化嵌入
    drug_embeddings = F.normalize(drug_embeddings, p=2, dim=1)      # [N, D]
    disease_embeddings = F.normalize(disease_embeddings, p=2, dim=1) # [M, D]

    # 2. 计算 logits: cosine similarity scaled by temperature
    # logits[i][j] 表示第 i 个药物和第 j 个疾病的相似度
<<<<<<< HEAD
    logits = torch.matmul(drug_embeddings, disease_embeddings.t()) / temperature
=======
    logits = torch.matmul(drug_embeddings, disease_embeddings.t()) / temperature  # [N, M]
    logits = torch.clamp(logits, min=-50.0, max=50.0) # 防止梯度爆炸    
    
>>>>>>> ef948de0
    # --- 添加调试信息 ---
    # 打印 logits 的统计信息
    print(f"[Debug CLIP Loss] Logits shape: {logits.shape}")
    print(f"[Debug CLIP Loss] Logits mean: {logits.mean().item():.4f}")
    print(f"[Debug CLIP Loss] Logits std: {logits.std().item():.4f}")
    print(f"[Debug CLIP Loss] Logits min: {logits.min().item():.4f}")
    print(f"[Debug CLIP Loss] Logits max: {logits.max().item():.4f}")
    # --- 调试信息结束 ---

    # 3. 真实标签：假设输入是 N 对正样本，所以匹配对是 (0,0), (1,1), ..., (N-1,N-1)
    if drug_embeddings.shape[0] != disease_embeddings.shape[0]:
        raise ValueError("Drug and disease embeddings must be paired and of equal length for this CLIP loss.")
    batch_size = drug_embeddings.shape[0]
    labels = torch.arange(batch_size, device=device) # [N]

    # 4. 计算两个方向的损失
    # 4a. 药物到疾病的损失 (对每行进行 CE)
    loss_drug_to_disease = F.cross_entropy(logits, labels)
    # 4b. 疾病到药物的损失 (对每列进行 CE, 通过对 logits 转置实现)
    loss_disease_to_drug = F.cross_entropy(logits.t(), labels)

    # 5. 返回对称损失
    total_loss = (loss_drug_to_disease + loss_disease_to_drug) / 2.0
    return total_loss


def create_negative_samples(
    positive_edges: torch.Tensor,
    num_nodes: int,
    num_negative: int,
    existing_edges: set = None
) -> torch.Tensor:
    """创建负样本"""
    if existing_edges is None:
        existing_edges = set()
        for i in range(positive_edges.shape[1]):
            head, tail = positive_edges[0, i].item(), positive_edges[1, i].item()
            existing_edges.add((head, tail))
            existing_edges.add((tail, head))  # 无向图
    
    negative_edges = []
    
    while len(negative_edges) < num_negative:
        head = random.randint(0, num_nodes - 1)
        tail = random.randint(0, num_nodes - 1)
        
        if head != tail and (head, tail) not in existing_edges:
            negative_edges.append([head, tail])
            existing_edges.add((head, tail))
    
    return torch.tensor(negative_edges, dtype=torch.long).t()


class NegativeSampler:
    """负采样器，从预生成的负样本中采样"""
    
    def __init__(self, negative_file: str, node_to_idx: Dict):
        self.node_to_idx = node_to_idx
        self.idx_to_node = {idx: node for node, idx in node_to_idx.items()}
        
        # 加载负样本数据
        print("正在加载负样本数据...")
        # 由于文件可能很大，我们只加载部分数据用于初始化
        self.negative_df = pd.read_csv(negative_file, nrows=100000)
        print(f"负样本数据形状: {self.negative_df.shape}")
        
        # 创建药物和疾病的映射
        self.drug_to_negatives = {}
        self.disease_to_negatives = {}
        
        # 初始化映射
        for _, row in self.negative_df.iterrows():
            drug_id = row['drug_id']
            disease_id = row['disease_id']
            
            # 添加到药物的负样本列表
            if drug_id not in self.drug_to_negatives:
                self.drug_to_negatives[drug_id] = []
            self.drug_to_negatives[drug_id].append(disease_id)
            
            # 添加到疾病的负样本列表
            if disease_id not in self.disease_to_negatives:
                self.disease_to_negatives[disease_id] = []
            self.disease_to_negatives[disease_id].append(drug_id)
    
    def get_negatives_by_drug(self, drug_id: str) -> List[str]:
        """根据药物ID获取负样本疾病列表"""
        return self.drug_to_negatives.get(drug_id, [])
    
    def get_negatives_by_disease(self, disease_id: str) -> List[str]:
        """根据疾病ID获取负样本药物列表"""
        return self.disease_to_negatives.get(disease_id, [])
    
    def sample_negative_edges(self, positive_edges: torch.Tensor, num_negative: int) -> torch.Tensor:
        """从预生成的负样本中采样负边"""
        negative_edges = []
        sampled = set()
        
        # 转换正样本为集合以便快速查找
        positive_set = set()
        for i in range(positive_edges.shape[1]):
            head, tail = positive_edges[0, i].item(), positive_edges[1, i].item()
            positive_set.add((head, tail))
        
        # 尝试从预生成的负样本中采样
        attempts = 0
        max_attempts = num_negative * 10  # 最大尝试次数
        
        while len(negative_edges) < num_negative and attempts < max_attempts:
            attempts += 1
            
            # 随机选择一个负样本
            idx = random.randint(0, len(self.negative_df) - 1)
            row = self.negative_df.iloc[idx]
            
            drug_id = row['drug_id']
            disease_id = row['disease_id']
            
            # 检查药物和疾病是否在节点映射中
            if drug_id in self.node_to_idx and disease_id in self.node_to_idx:
                head = self.node_to_idx[drug_id]
                tail = self.node_to_idx[disease_id]
                
                # 检查是否已经采样过或者在正样本中
                if (head, tail) not in sampled and (head, tail) not in positive_set:
                    negative_edges.append([head, tail])
                    sampled.add((head, tail))
        
        # 如果采样不足，使用随机采样补充
        if len(negative_edges) < num_negative:
            print(f"从预生成负样本中只采样到 {len(negative_edges)} 个，使用随机采样补充...")
            while len(negative_edges) < num_negative:
                head = random.randint(0, len(self.node_to_idx) - 1)
                tail = random.randint(0, len(self.node_to_idx) - 1)
                
                if head != tail and (head, tail) not in sampled and (head, tail) not in positive_set:
                    negative_edges.append([head, tail])
                    sampled.add((head, tail))
        
        return torch.tensor(negative_edges, dtype=torch.long).t()


def split_edges(
    edge_index: torch.Tensor,
    edge_type: torch.Tensor,
    test_ratio: float = 0.2,
    val_ratio: float = 0.1,
    seed: int = 42
) -> Tuple[Dict[str, torch.Tensor], Dict[str, torch.Tensor], Dict[str, torch.Tensor]]:
    """分割边为训练/验证/测试集"""
    num_edges = edge_index.shape[1]
    indices = np.arange(num_edges)
    
    # 分割索引
    train_val_indices, test_indices = train_test_split(
        indices, test_size=test_ratio, random_state=seed
    )
    
    train_indices, val_indices = train_test_split(
        train_val_indices, test_size=val_ratio/(1-test_ratio), random_state=seed
    )
    
    # 创建数据集
    train_data = {
        'edge_index': edge_index[:, train_indices],
        'edge_type': edge_type[train_indices]
    }
    
    val_data = {
        'edge_index': edge_index[:, val_indices],
        'edge_type': edge_type[val_indices]
    }
    
    test_data = {
        'edge_index': edge_index[:, test_indices],
        'edge_type': edge_type[test_indices]
    }
    
    return train_data, val_data, test_data


def split_edges_cross_disease(
    edge_index: torch.Tensor,
    edge_type: torch.Tensor,
    drug_disease_df: pd.DataFrame,
    mappings: Dict,
    test_ratio: float = 0.2,
    val_ratio: float = 0.1,
    seed: int = 42
) -> Tuple[Dict[str, torch.Tensor], Dict[str, torch.Tensor], Dict[str, torch.Tensor]]:
    """实现Cross-Disease Splits"""
    # 获取所有唯一的疾病 ID
    unique_diseases = drug_disease_df['y_id'].unique()  # 假设疾病是y_id
    
    # 随机划分疾病为训练、验证、测试集
    train_diseases, temp_diseases = train_test_split(
        unique_diseases, test_size=(test_ratio + val_ratio), random_state=seed
    )
    val_diseases, test_diseases = train_test_split(
        temp_diseases, test_size=test_ratio/(test_ratio + val_ratio), random_state=seed
    )
    
    # 创建疾病到索引的映射
    node_to_idx = mappings['node_to_idx']
    
    # 根据划分的疾病集筛选边
    def filter_edges_by_diseases(diseases):
        mask = np.isin(edge_index[1].cpu().numpy(), [node_to_idx[d] for d in diseases if d in node_to_idx])
        return edge_index[:, mask], edge_type[mask]
    
    train_edge_index, train_edge_type = filter_edges_by_diseases(train_diseases)
    val_edge_index, val_edge_type = filter_edges_by_diseases(val_diseases)
    test_edge_index, test_edge_type = filter_edges_by_diseases(test_diseases)
    
    # 创建数据集
    train_data = {
        'edge_index': train_edge_index,
        'edge_type': train_edge_type
    }
    
    val_data = {
        'edge_index': val_edge_index,
        'edge_type': val_edge_type
    }
    
    test_data = {
        'edge_index': test_edge_index,
        'edge_type': test_edge_type
    }
    
    return train_data, val_data, test_data


def prepare_multitask_data(
    edge_index: torch.Tensor,
    edge_type: torch.Tensor,
    num_nodes: int,
    negative_sampling_ratio: float = 1.0,
    all_positive_edges: set = None,
    negative_df: pd.DataFrame = None,
    mappings: Dict = None
) -> Tuple[torch.Tensor, torch.Tensor, torch.Tensor, torch.Tensor]:
    """准备多任务学习数据

    Args:
        all_positive_edges: 所有分割中的正样本边集合，用于避免数据泄露
        negative_df: 预生成的负样本数据框
        mappings: 节点映射字典

    Returns:
        tuple: (all_edge_index, existence_labels, relation_type_labels, perm)
    """
    num_positive = edge_index.shape[1]
    num_negative = int(num_positive * negative_sampling_ratio)

    # 正样本：存在关系=1，关系类型=实际类型
    positive_existence_labels = torch.ones(num_positive)
    positive_relation_labels = edge_type.clone()

    # 创建负样本
    if negative_df is not None and mappings is not None:
        # 使用预生成的负样本
        node_to_idx = mappings['node_to_idx']
        
        # 获取正样本中涉及的唯一药物和疾病
        unique_drugs = set()
        unique_diseases = set()
        for i in range(num_positive):
            head, tail = edge_index[0, i].item(), edge_index[1, i].item()
            drug_id = mappings['idx_to_node'][head]
            disease_id = mappings['idx_to_node'][tail]
            unique_drugs.add(drug_id)
            unique_diseases.add(disease_id)
        
        # 筛选负样本数据框中相关的负样本
        filtered_negative_df = negative_df[
            (negative_df['drug_id'].isin(unique_drugs)) & 
            (negative_df['disease_id'].isin(unique_diseases))
        ].copy()
        
        # 如果筛选后的负样本足够，从中随机采样
        if len(filtered_negative_df) >= num_negative:
            sampled_negative_df = filtered_negative_df.sample(n=num_negative, random_state=42)
        else:
            # 如果不够，使用所有筛选后的负样本
            sampled_negative_df = filtered_negative_df
            print(f"负样本不足，需要 {num_negative} 个，但只有 {len(filtered_negative_df)} 个")
        
        # 转换为节点索引
        negative_edges = []
        for _, row in sampled_negative_df.iterrows():
            if row['drug_id'] in node_to_idx and row['disease_id'] in node_to_idx:
                head_idx = node_to_idx[row['drug_id']]
                tail_idx = node_to_idx[row['disease_id']]
                negative_edges.append([head_idx, tail_idx])
        
        # 如果转换后的负样本不足，补充随机生成的负样本
        if len(negative_edges) < num_negative:
            # 创建负样本 - 排除所有正样本边以避免数据泄露
            if all_positive_edges is None:
                # 如果没有提供全局正样本边，只排除当前分割的边（旧行为）
                existing_edges = set()
                for i in range(num_positive):
                    head, tail = edge_index[0, i].item(), edge_index[1, i].item()
                    existing_edges.add((head, tail))
            else:
                # 使用全局正样本边集合，避免数据泄露
                existing_edges = all_positive_edges.copy()
            
            # 补充随机生成的负样本
            additional_negative_edges = create_negative_samples(
                edge_index, num_nodes, num_negative - len(negative_edges), existing_edges
            )
            # 将补充的负样本添加到negative_edges中
            for i in range(additional_negative_edges.shape[1]):
                negative_edges.append([additional_negative_edges[0, i].item(), additional_negative_edges[1, i].item()])
        
        negative_edge_index = torch.tensor(negative_edges, dtype=torch.long).t()
    else:
        # 使用原有的负样本生成方法
        # 创建负样本 - 排除所有正样本边以避免数据泄露
        if all_positive_edges is None:
            # 如果没有提供全局正样本边，只排除当前分割的边（旧行为）
            existing_edges = set()
            for i in range(num_positive):
                head, tail = edge_index[0, i].item(), edge_index[1, i].item()
                existing_edges.add((head, tail))
        else:
            # 使用全局正样本边集合，避免数据泄露
            existing_edges = all_positive_edges.copy()

        negative_edge_index = create_negative_samples(
            edge_index, num_nodes, num_negative, existing_edges
        )

    # 负样本：存在关系=0，关系类型=-1（忽略）
    negative_existence_labels = torch.zeros(negative_edge_index.shape[1])
    negative_relation_labels = torch.full((negative_edge_index.shape[1],), -1, dtype=torch.long)  # -1表示忽略

    # 合并正负样本
    all_edge_index = torch.cat([edge_index, negative_edge_index], dim=1)
    all_existence_labels = torch.cat([positive_existence_labels, negative_existence_labels], dim=0)
    all_relation_labels = torch.cat([positive_relation_labels, negative_relation_labels], dim=0)

    # 打乱顺序
    perm = torch.randperm(all_edge_index.shape[1])
    all_edge_index = all_edge_index[:, perm]
    all_existence_labels = all_existence_labels[perm]
    all_relation_labels = all_relation_labels[perm]

    return all_edge_index, all_existence_labels, all_relation_labels, perm


def calculate_mrr(
    node_embeddings: torch.Tensor,
    test_edge_index: torch.Tensor,
    test_existence_labels: torch.Tensor,
    mappings: Dict,
    target_entity: str = "drug",
    k_values: List[int] = [10, 50]
) -> float:
    """
    计算MRR指标
    
    Args:
        node_embeddings: 节点嵌入 [num_nodes, embedding_dim]
        test_edge_index: 测试边索引 [2, num_test_edges]
        test_existence_labels: 测试标签 [num_test_edges]
        mappings: 节点映射字典
        target_entity: 目标实体类型 "drug" 或 "disease"
        k_values: 用于扩展计算 MRR@k
        
    Returns:
        float: MRR值
    """
    # 筛选正样本
    positive_mask = test_existence_labels == 1
    positive_test_edges = test_edge_index[:, positive_mask]
    
    if target_entity == "drug":
        # 查询实体是药物
        query_indices = torch.unique(positive_test_edges[0, :])  # 所有要查询的药物索引
        candidate_indices = torch.unique(test_edge_index[1, :])  # 测试集中所有出现的疾病索引作为候选
    else:
        # 查询实体是疾病
        query_indices = torch.unique(positive_test_edges[1, :])  # 所有要查询的疾病索引
        candidate_indices = torch.unique(test_edge_index[0, :])  # 测试集中所有出现的药物索引作为候选
    
    # 获取候选实体嵌入
    candidate_embeddings = node_embeddings[candidate_indices]
    
    # 计算MRR
    reciprocal_ranks = []
    
    for q_idx in query_indices:
        # 获取查询实体嵌入
        q_emb = node_embeddings[q_idx].unsqueeze(0)  # [1, D]
        
        # 计算相似度得分
        scores = torch.matmul(
            F.normalize(q_emb, p=2, dim=1), 
            F.normalize(candidate_embeddings, p=2, dim=1).t()
        ).squeeze()  # [num_candidates]
        
        # 降序排序得分
        sorted_candidate_indices = candidate_indices[torch.argsort(scores, descending=True)]
        
        # 找到与 q_idx 相连的真实正样本候选索引
        if target_entity == "drug":
            # 查找与药物 q_idx 相连的疾病
            true_pos_mask = (positive_test_edges[0, :] == q_idx)
            true_pos_candidates = positive_test_edges[1, true_pos_mask]
        else:
            # 查找与疾病 q_idx 相连的药物
            true_pos_mask = (positive_test_edges[1, :] == q_idx)
            true_pos_candidates = positive_test_edges[0, true_pos_mask]
        
        # 对每个真实正样本计算排名
        for tp_cand_idx in true_pos_candidates:
            # 找到其在排序中的位置
            rank_positions = (sorted_candidate_indices == tp_cand_idx).nonzero(as_tuple=True)[0]
            if len(rank_positions) > 0:
                rank = rank_positions[0].item() + 1  # 排名从1开始
                reciprocal_ranks.append(1.0 / rank)
    
    # 返回MRR值
    return float(np.mean(reciprocal_ranks)) if reciprocal_ranks else 0.0


def calculate_mrr_old(
    node_embeddings: torch.Tensor,
    test_edge_index: torch.Tensor,
    mappings: Dict
) -> Dict[str, float]:
    """计算MRR指标 (旧版本)"""
    # 获取测试集中的唯一药物和疾病
    unique_drugs = torch.unique(test_edge_index[0])
    unique_diseases = torch.unique(test_edge_index[1])
    
    reciprocal_ranks_drug = []
    reciprocal_ranks_disease = []
    
    # 计算药物到疾病的MRR
    for drug_idx in unique_drugs:
        # 获取与该药物相连的所有疾病
        drug_mask = test_edge_index[0] == drug_idx
        true_diseases = test_edge_index[1][drug_mask]
        
        if len(true_diseases) == 0:
            continue
            
        # 计算该药物与所有疾病候选的相似度
        drug_emb = node_embeddings[drug_idx].unsqueeze(0)  # [1, D]
        disease_embs = node_embeddings[unique_diseases]    # [num_diseases, D]
        
        # L2归一化
        drug_emb = F.normalize(drug_emb, p=2, dim=1)
        disease_embs = F.normalize(disease_embs, p=2, dim=1)
        
        # 计算相似度得分
        scores = torch.matmul(drug_emb, disease_embs.t()).squeeze()  # [num_diseases]
        
        # 获取排序索引（降序）
        sorted_indices = torch.argsort(scores, descending=True)
        
        # 找到真实疾病的排名
        for true_disease in true_diseases:
            # 找到真实疾病在候选疾病中的索引
            try:
                disease_candidate_idx = (unique_diseases == true_disease).nonzero(as_tuple=True)[0]
                if len(disease_candidate_idx) > 0:
                    disease_candidate_idx = disease_candidate_idx[0].item()
                    # 找到该疾病在排序中的位置
                    rank = (sorted_indices == disease_candidate_idx).nonzero(as_tuple=True)[0]
                    if len(rank) > 0:
                        rank = rank[0].item() + 1  # 排名从1开始
                        reciprocal_ranks_drug.append(1.0 / rank)
            except Exception:
                continue
    
    # 计算疾病到药物的MRR
    for disease_idx in unique_diseases:
        # 获取与该疾病相连的所有药物
        disease_mask = test_edge_index[1] == disease_idx
        true_drugs = test_edge_index[0][disease_mask]
        
        if len(true_drugs) == 0:
            continue
            
        # 计算该疾病与所有药物候选的相似度
        disease_emb = node_embeddings[disease_idx].unsqueeze(0)  # [1, D]
        drug_embs = node_embeddings[unique_drugs]               # [num_drugs, D]
        
        # L2归一化
        disease_emb = F.normalize(disease_emb, p=2, dim=1)
        drug_embs = F.normalize(drug_embs, p=2, dim=1)
        
        # 计算相似度得分
        scores = torch.matmul(disease_emb, drug_embs.t()).squeeze()  # [num_drugs]
        
        # 获取排序索引（降序）
        sorted_indices = torch.argsort(scores, descending=True)
        
        # 找到真实药物的排名
        for true_drug in true_drugs:
            # 找到真实药物在候选药物中的索引
            try:
                drug_candidate_idx = (unique_drugs == true_drug).nonzero(as_tuple=True)[0]
                if len(drug_candidate_idx) > 0:
                    drug_candidate_idx = drug_candidate_idx[0].item()
                    # 找到该药物在排序中的位置
                    rank = (sorted_indices == drug_candidate_idx).nonzero(as_tuple=True)[0]
                    if len(rank) > 0:
                        rank = rank[0].item() + 1  # 排名从1开始
                        reciprocal_ranks_disease.append(1.0 / rank)
            except Exception:
                continue
    
    # 计算MRR
    mrr_by_drug = np.mean(reciprocal_ranks_drug) if reciprocal_ranks_drug else 0.0
    mrr_by_disease = np.mean(reciprocal_ranks_disease) if reciprocal_ranks_disease else 0.0
    
    return {
        'mrr_by_drug': mrr_by_drug,
        'mrr_by_disease': mrr_by_disease
    }


def calculate_metrics(
    y_true: np.ndarray,
    y_pred: np.ndarray,
    y_score: np.ndarray,
    k_values: List[int] = [10, 50, 100]
) -> Dict[str, float]:
    """计算评估指标"""
    metrics = {}
    
    # AUC
    try:
        metrics['auc'] = roc_auc_score(y_true, y_score)
    except ValueError:
        metrics['auc'] = 0.0
    
    # Average Precision
    try:
        metrics['ap'] = average_precision_score(y_true, y_score)
    except ValueError:
        metrics['ap'] = 0.0
    
    # Precision@K and Recall@K
    for k in k_values:
        if len(y_score) >= k:
            # 获取top-k预测
            top_k_indices = np.argsort(y_score)[-k:]
            top_k_pred = np.zeros_like(y_pred)
            top_k_pred[top_k_indices] = 1
            
            # 计算precision@k
            if top_k_pred.sum() > 0:
                precision_k = precision_score(y_true, top_k_pred, zero_division=0)
                metrics[f'precision@{k}'] = precision_k
            else:
                metrics[f'precision@{k}'] = 0.0
            
            # 计算recall@k
            if y_true.sum() > 0:
                recall_k = recall_score(y_true, top_k_pred, zero_division=0)
                metrics[f'recall@{k}'] = recall_k
            else:
                metrics[f'recall@{k}'] = 0.0
        else:
            metrics[f'precision@{k}'] = 0.0
            metrics[f'recall@{k}'] = 0.0
    
    return metrics


def save_model(model: torch.nn.Module, optimizer: torch.optim.Optimizer, 
               epoch: int, loss: float, metrics: Dict[str, float], 
               save_path: str):
    """保存模型"""
    os.makedirs(os.path.dirname(save_path), exist_ok=True)
    
    torch.save({
        'epoch': epoch,
        'model_state_dict': model.state_dict(),
        'optimizer_state_dict': optimizer.state_dict(),
        'loss': loss,
        'metrics': metrics
    }, save_path)


def load_model(model: torch.nn.Module, optimizer: torch.optim.Optimizer, 
               load_path: str, device: torch.device) -> Tuple[int, float, Dict[str, float]]:
    """加载模型"""
    checkpoint = torch.load(load_path, map_location=device, weights_only=False)
    
    model.load_state_dict(checkpoint['model_state_dict'])
    optimizer.load_state_dict(checkpoint['optimizer_state_dict'])
    
    epoch = checkpoint['epoch']
    loss = checkpoint['loss']
    metrics = checkpoint.get('metrics', {})
    
    return epoch, loss, metrics


def count_parameters(model: torch.nn.Module) -> int:
    """计算模型参数数量"""
    return sum(p.numel() for p in model.parameters() if p.requires_grad)


def print_model_info(model: torch.nn.Module):
    """打印模型信息"""
    total_params = count_parameters(model)
    print(f"模型总参数数量: {total_params:,}")
    
    # 打印模型结构
    print("\n模型结构:")
    print(model)


class EarlyStopping:
    """早停机制"""
    
    def __init__(self, patience: int = 10, min_delta: float = 0.0, 
                 restore_best_weights: bool = True):
        self.patience = patience
        self.min_delta = min_delta
        self.restore_best_weights = restore_best_weights
        
        self.best_score = None
        self.counter = 0
        self.best_weights = None
        
    def __call__(self, score: float, model: torch.nn.Module) -> bool:
        """检查是否应该早停"""
        if self.best_score is None:
            self.best_score = score
            if self.restore_best_weights:
                self.best_weights = model.state_dict().copy()
        elif score < self.best_score + self.min_delta:
            self.counter += 1
            if self.counter >= self.patience:
                if self.restore_best_weights and self.best_weights is not None:
                    model.load_state_dict(self.best_weights)
                return True
        else:
            self.best_score = score
            self.counter = 0
            if self.restore_best_weights:
                self.best_weights = model.state_dict().copy()
        
        return False<|MERGE_RESOLUTION|>--- conflicted
+++ resolved
@@ -80,13 +80,9 @@
 
     # 2. 计算 logits: cosine similarity scaled by temperature
     # logits[i][j] 表示第 i 个药物和第 j 个疾病的相似度
-<<<<<<< HEAD
-    logits = torch.matmul(drug_embeddings, disease_embeddings.t()) / temperature
-=======
     logits = torch.matmul(drug_embeddings, disease_embeddings.t()) / temperature  # [N, M]
-    logits = torch.clamp(logits, min=-50.0, max=50.0) # 防止梯度爆炸    
-    
->>>>>>> ef948de0
+    logits = torch.clamp(logits, min=-50.0, max=50.0) # 防止梯度爆炸
+    
     # --- 添加调试信息 ---
     # 打印 logits 的统计信息
     print(f"[Debug CLIP Loss] Logits shape: {logits.shape}")
